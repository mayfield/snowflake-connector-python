--- conflicted
+++ resolved
@@ -7,8 +7,6 @@
 #
 # and added OCSP validator on the top.
 #
-
-import warnings
 
 """
 Insecure mode flag. OCSP validation will be skipped if True
@@ -491,17 +489,10 @@
                         server_hostname)),
                 errno=ER_SERVER_CERTIFICATE_REVOKED)
     else:
-<<<<<<< HEAD
-        warnings.warn(u'THIS CONNECTION IS IN INSECURE '
-                      u'MODE. IT MEANS THE CERTIFICATE WILL BE '
-                      u'VALIDATED BUT THE CERTIFICATE REVOCATION '
-                      u'STATUS WILL NOT BE CHECKED.')
-=======
         logger.info(u'THIS CONNECTION IS IN INSECURE '
                     u'MODE. IT MEANS THE CERTIFICATE WILL BE '
                     u'VALIDATED BUT THE CERTIFICATE REVOCATION '
                     u'STATUS WILL NOT BE CHECKED.')
->>>>>>> 7c9d69ac
 
     return ret
 
